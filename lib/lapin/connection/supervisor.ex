--- conflicted
+++ resolved
@@ -14,11 +14,7 @@
     configuration
     |> Enum.map(fn connection ->
       module = Keyword.get(connection, :module)
-<<<<<<< HEAD
-      %{id: module, start: {Lapin.Connection, :start_link, [connection, [name: module]], [id: module]}}
-=======
       worker(Lapin.Connection, [connection, [name: module]], id: module)
->>>>>>> f5043e4a
     end)
     |> Supervisor.init(strategy: :one_for_one)
   end
