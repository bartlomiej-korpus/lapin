--- conflicted
+++ resolved
@@ -143,13 +143,9 @@
   end
 
   def init(configuration) do
-<<<<<<< HEAD
+    Process.flag(:trap_exit, true)
     {:connect, :init,
      %{configuration: configuration, consumers: [], producers: [], connection: nil, module: nil}}
-=======
-    Process.flag(:trap_exit, true)
-    {:connect, :init, %{configuration: configuration, channels: [], connection: nil, module: nil}}
->>>>>>> 500ddb0b
   end
 
   @doc """
